--- conflicted
+++ resolved
@@ -36,19 +36,12 @@
         private const int MaxListUsersResults = 1000;
 
         private readonly string baseUrl;
-<<<<<<< HEAD
-        private readonly ConfigurableHttpClient httpClient;
-
-        private ListUsersRequest(
-            string baseUrl, ConfigurableHttpClient httpClient, ListUsersOptions options)
-=======
         private readonly ErrorHandlingHttpClient<FirebaseAuthException> httpClient;
 
         private ListUsersRequest(
             string baseUrl,
             ErrorHandlingHttpClient<FirebaseAuthException> httpClient,
             ListUsersOptions options)
->>>>>>> d52002a5
         {
             this.baseUrl = baseUrl;
             this.httpClient = httpClient;
@@ -181,21 +174,8 @@
         private async Task<DownloadAccountResponse> SendAndDeserializeAsync(
             HttpRequestMessage request, CancellationToken cancellationToken)
         {
-<<<<<<< HEAD
-            var response = await this.SendAsync(request, cancellationToken)
-                .ConfigureAwait(false);
-            var parsed = response.SafeDeserialize<DownloadAccountResponse>();
-            return parsed.Result;
-        }
-
-        private async Task<HttpExtensions.ResponseInfo> SendAsync(
-            HttpRequestMessage request, CancellationToken cancellationToken)
-        {
-            return await this.httpClient.SendAndReadAsync(request, cancellationToken)
-=======
             var response = await this.httpClient
                 .SendAndDeserializeAsync<DownloadAccountResponse>(request, cancellationToken)
->>>>>>> d52002a5
                 .ConfigureAwait(false);
             return response.Result;
         }
@@ -207,13 +187,6 @@
         internal sealed class Factory
         {
             private readonly string baseUrl;
-<<<<<<< HEAD
-            private readonly ConfigurableHttpClient httpClient;
-            private readonly ListUsersOptions options;
-
-            internal Factory(
-                string baseUrl, ConfigurableHttpClient httpClient, ListUsersOptions options = null)
-=======
             private readonly ErrorHandlingHttpClient<FirebaseAuthException> httpClient;
             private readonly ListUsersOptions options;
 
@@ -221,7 +194,6 @@
                 string baseUrl,
                 ErrorHandlingHttpClient<FirebaseAuthException> httpClient,
                 ListUsersOptions options = null)
->>>>>>> d52002a5
             {
                 this.baseUrl = baseUrl;
                 this.httpClient = httpClient;
